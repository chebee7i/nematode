--- conflicted
+++ resolved
@@ -69,14 +69,8 @@
 </div>
 
 <div id="showLandscape">
-<<<<<<< HEAD
-    <input id="showLandscapeCB" type="checkbox">
-    <span id="showLandscapeTitle" checked>Show Landscape</span>
-=======
     <input id="showLandscapeCB" type="checkbox" checked>
     <span id="showLandscapeTitle">Show Landscape</span>
->>>>>>> 15677019
-
 </div>
 
 
